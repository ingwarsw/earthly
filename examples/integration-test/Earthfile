--- conflicted
+++ resolved
@@ -23,11 +23,7 @@
     COPY project project
     # Run sbt for caching purposes.
     RUN touch a.scala && sbt compile && rm a.scala
-<<<<<<< HEAD
-    SAVE IMAGE --cache-hint
-=======
     SAVE IMAGE --push earthly/examples:integration-project-files
->>>>>>> 09791815
 
 build:
     FROM +project-files
