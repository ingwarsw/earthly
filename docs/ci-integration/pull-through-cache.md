--- conflicted
+++ resolved
@@ -17,11 +17,7 @@
 
 To run a cache, you'll need the ability to deploy a persistent service, somewhere. This could be a dedicated instance with Docker installed, or a container in your Kubernetes cluster.
 
-<<<<<<< HEAD
 There are multiple ways to setup a registry -- Docker, for example, has a [guide for using the registry as a pull through cache](https://docs.docker.com/docker-hub/mirror/),
-=======
-There are multiple ways to setup a registry -- Docker, for example, has a [guide for using the registry as a pull through cache](https://docs.docker.com/registry/recipes/mirror),
->>>>>>> 5e0f1ab2
 as well as documentation for the [available options](https://distribution.github.io/distribution/about/configuration/), and other details under the [registry image](https://hub.docker.com/_/registry).
 
 Documenting all the possible ways to set up a pull through cache is beyond the scope of this document; however, it does include a [quick getting-started section](#insecure-docker-hub-cache-example) for those who wish
